"""Copyright 2008 Orbitz WorldWide

Licensed under the Apache License, Version 2.0 (the "License");
you may not use this file except in compliance with the License.
You may obtain a copy of the License at

   http://www.apache.org/licenses/LICENSE-2.0

Unless required by applicable law or agreed to in writing, software
distributed under the License is distributed on an "AS IS" BASIS,
WITHOUT WARRANTIES OR CONDITIONS OF ANY KIND, either express or implied.
See the License for the specific language governing permissions and
limitations under the License."""

import math, itertools, re
try:
    import cairocffi as cairo
except ImportError:
    import cairo

import StringIO
from datetime import datetime, timedelta
from urllib import unquote_plus
from ConfigParser import SafeConfigParser
from django.conf import settings
from graphite.render.datalib import TimeSeries
from graphite.util import json

import pytz

INFINITY = float('inf')

colorAliases = {
  'black' : (0,0,0),
  'white' : (255,255,255),
  'blue' : (100,100,255),
  'green' : (0,200,0),
  'red' : (200,00,50),
  'yellow' : (255,255,0),
  'orange' : (255, 165, 0),
  'purple' : (200,100,255),
  'brown' : (150,100,50),
  'cyan' : (0,255,255),
  'aqua' : (0,150,150),
  'gray' : (175,175,175),
  'grey' : (175,175,175),
  'magenta' : (255,0,255),
  'pink' : (255,100,100),
  'gold' : (200,200,0),
  'rose' : (200,150,200),
  'darkblue' : (0,0,255),
  'darkgreen' : (0,255,0),
  'darkred' : (255,0,0),
  'darkgray' : (111,111,111),
  'darkgrey' : (111,111,111),
}

# This gets overridden by graphTemplates.conf
defaultGraphOptions = dict(
  background='white',
  foreground='black',
  majorline='rose',
  minorline='grey',
  linecolors='blue,green,red,purple,brown,yellow,aqua,grey,magenta,pink,gold,rose',
  fontname='Sans',
  fontsize=10,
  fontbold='false',
  fontitalic='false',
)

#X-axis configurations (copied from rrdtool, this technique is evil & ugly but effective)
SEC = 1
MIN = 60
HOUR = MIN * 60
DAY = HOUR * 24
WEEK = DAY * 7
MONTH = DAY * 31
YEAR = DAY * 365

# Set a flag to indicate whether the '%l' option can be used safely.
# On Windows, in particular the %l option in strftime is not supported.
# '%l' can also fail silently in Linux.
# (It is not one of the documented Python formatters).
try:
    if datetime.now().strftime("%a %l%p"):
        percent_l_supported = True
    else:
        percent_l_supported = False
except ValueError as e:
    percent_l_supported = False

xAxisConfigs = (
  dict(seconds=0.00,  minorGridUnit=SEC,  minorGridStep=5,  majorGridUnit=MIN,  majorGridStep=1,  labelUnit=SEC,  labelStep=5,  format="%H:%M:%S", maxInterval=10*MIN),
  dict(seconds=0.07,  minorGridUnit=SEC,  minorGridStep=10, majorGridUnit=MIN,  majorGridStep=1,  labelUnit=SEC,  labelStep=10, format="%H:%M:%S", maxInterval=20*MIN),
  dict(seconds=0.14,  minorGridUnit=SEC,  minorGridStep=15, majorGridUnit=MIN,  majorGridStep=1,  labelUnit=SEC,  labelStep=15, format="%H:%M:%S", maxInterval=30*MIN),
  dict(seconds=0.27,  minorGridUnit=SEC,  minorGridStep=30, majorGridUnit=MIN,  majorGridStep=2,  labelUnit=MIN,  labelStep=1,  format="%H:%M", maxInterval=2*HOUR),
  dict(seconds=0.5,   minorGridUnit=MIN,  minorGridStep=1,  majorGridUnit=MIN,  majorGridStep=2,  labelUnit=MIN,  labelStep=1,  format="%H:%M", maxInterval=2*HOUR),
  dict(seconds=1.2,   minorGridUnit=MIN,  minorGridStep=1,  majorGridUnit=MIN,  majorGridStep=4,  labelUnit=MIN,  labelStep=2,  format="%H:%M", maxInterval=3*HOUR),
  dict(seconds=2,     minorGridUnit=MIN,  minorGridStep=1,  majorGridUnit=MIN,  majorGridStep=10, labelUnit=MIN,  labelStep=5,  format="%H:%M", maxInterval=6*HOUR),
  dict(seconds=5,     minorGridUnit=MIN,  minorGridStep=2,  majorGridUnit=MIN,  majorGridStep=10, labelUnit=MIN,  labelStep=10, format="%H:%M", maxInterval=12*HOUR),
  dict(seconds=10,    minorGridUnit=MIN,  minorGridStep=5,  majorGridUnit=MIN,  majorGridStep=20, labelUnit=MIN,  labelStep=20, format="%H:%M", maxInterval=1*DAY),
  dict(seconds=30,    minorGridUnit=MIN,  minorGridStep=10, majorGridUnit=HOUR, majorGridStep=1,  labelUnit=HOUR, labelStep=1,  format="%H:%M", maxInterval=2*DAY),
  dict(seconds=60,    minorGridUnit=MIN,  minorGridStep=30, majorGridUnit=HOUR, majorGridStep=2,  labelUnit=HOUR, labelStep=2,  format="%H:%M", maxInterval=2*DAY),
  dict(seconds=100,   minorGridUnit=HOUR, minorGridStep=2,  majorGridUnit=HOUR, majorGridStep=4,  labelUnit=HOUR, labelStep=4,  format=percent_l_supported and "%a %l%p" or "%a %I%p", maxInterval=6*DAY),
  dict(seconds=255,   minorGridUnit=HOUR, minorGridStep=6,  majorGridUnit=HOUR, majorGridStep=12, labelUnit=HOUR, labelStep=12, format=percent_l_supported and "%m/%d %l%p" or "%m/%d %I%p", maxInterval=10*DAY),
  dict(seconds=600,   minorGridUnit=HOUR, minorGridStep=6,  majorGridUnit=DAY,  majorGridStep=1,  labelUnit=DAY,  labelStep=1,  format="%m/%d", maxInterval=14*DAY),
  dict(seconds=1000,   minorGridUnit=HOUR, minorGridStep=12, majorGridUnit=DAY,  majorGridStep=1,  labelUnit=DAY,  labelStep=1,  format="%m/%d", maxInterval=365*DAY),
  dict(seconds=2000,  minorGridUnit=DAY,  minorGridStep=1,  majorGridUnit=DAY,  majorGridStep=2,  labelUnit=DAY,  labelStep=2,  format="%m/%d", maxInterval=365*DAY),
  dict(seconds=4000,  minorGridUnit=DAY,  minorGridStep=2,  majorGridUnit=DAY,  majorGridStep=4,  labelUnit=DAY,  labelStep=4,  format="%m/%d", maxInterval=365*DAY),
  dict(seconds=8000,  minorGridUnit=DAY,  minorGridStep=3.5,majorGridUnit=DAY,  majorGridStep=7,  labelUnit=DAY,  labelStep=7,  format="%m/%d", maxInterval=365*DAY),
  dict(seconds=16000, minorGridUnit=DAY,  minorGridStep=7,  majorGridUnit=DAY,  majorGridStep=14, labelUnit=DAY,  labelStep=14, format="%m/%d", maxInterval=365*DAY),
  dict(seconds=32000, minorGridUnit=DAY,  minorGridStep=15, majorGridUnit=DAY,  majorGridStep=30, labelUnit=DAY,  labelStep=30, format="%m/%d", maxInterval=365*DAY),
  dict(seconds=64000, minorGridUnit=DAY,  minorGridStep=30, majorGridUnit=DAY,  majorGridStep=60, labelUnit=DAY,  labelStep=60, format="%m/%d %Y"),
  dict(seconds=100000,minorGridUnit=DAY,  minorGridStep=60, majorGridUnit=DAY,  majorGridStep=120,labelUnit=DAY,  labelStep=120, format="%m/%d %Y"),
  dict(seconds=120000,minorGridUnit=DAY,  minorGridStep=120,majorGridUnit=DAY,  majorGridStep=240,labelUnit=DAY,  labelStep=240, format="%m/%d %Y"),
)
UnitSystems = {
  'binary': (
    ('Pi', 1024.0**5),
    ('Ti', 1024.0**4),
    ('Gi', 1024.0**3),
    ('Mi', 1024.0**2),
    ('Ki', 1024.0   )),
  'si': (
    ('P', 1000.0**5),
    ('T', 1000.0**4),
    ('G', 1000.0**3),
    ('M', 1000.0**2),
    ('k', 1000.0   )),
  'sec': (
    ('Y', 60*60*24*365),
    ('M', 60*60*24*30),
    ('D', 60*60*24),
    ('H', 60*60),
    ('m', 60)),
  'msec': (
    ('Y', 60*60*24*365*1000),
    ('M', 60*60*24*30*1000),
    ('D', 60*60*24*1000),
    ('H', 60*60*1000),
    ('m', 60*1000),
    ('s', 1000)),
  'none' : [],
}
UnitSystemsExt = {
  'binary': (
    ('P%s', 1024.0**5),
    ('T%s', 1024.0**4),
    ('G%s', 1024.0**3),
    ('M%s', 1024.0**2),
    ('K%s', 1024.0   )),
  'si': (
    ('P%s', 1000.0**5),
    ('T%s', 1000.0**4),
    ('G%s', 1000.0**3),
    ('M%s', 1000.0**2),
    ('K%s', 1000.0   )),
  'none' : [],
}



# We accept values fractionally outside of nominal limits, so that
# rounding errors don't cause weird effects. Since our goal is to
# create plots, and the maximum resolution of the plots is likely to
# be less than 10000 pixels, errors smaller than this size shouldn't
# create any visible effects.
EPSILON = 0.0001


class GraphError(Exception):
  pass


class _AxisTics:
  def __init__(self, minValue, maxValue, unitSystem=None):
    self.minValue = self.checkFinite(minValue, "data value")
    self.minValueSource = 'data'
    self.maxValue = self.checkFinite(maxValue, "data value")
    self.maxValueSource = 'data'
    self.unitSystem = unitSystem

  @staticmethod
  def checkFinite(value, name='value'):
    """Check that value is a finite number.

    If it is, return it. If not, raise GraphError describing the
    problem, using name in the error message.
    """

    if math.isnan(value):
      raise GraphError('Encountered NaN %s' % (name,))
    elif math.isinf(value):
      raise GraphError('Encountered infinite %s' % (name,))
    return value

  @staticmethod
  def chooseDelta(x):
    """Choose a reasonable axis range given that one limit is x.

    Given that end of the axis range (i.e., minValue or maxValue) is
    x, choose a reasonable distance to the other limit.
    """

    if abs(x) < 1.0e-9:
      return 1.0
    else:
      return 0.1 * abs(x)

  def reconcileLimits(self):
    """If self.minValue is not less than self.maxValue, fix the problem.

    If self.minValue is not less than self.maxValue, adjust
    self.minValue and/or self.maxValue (depending on which was not
    specified explicitly by the user) to make self.minValue <
    self.maxValue. If the user specified both limits explicitly, then
    raise GraphError.
    """

    if self.minValue < self.maxValue:
      # The limits are already OK.
      return

    minFixed = (self.minValueSource in ['min'])
    maxFixed = (self.maxValueSource in ['max', 'limit'])

    if minFixed and maxFixed:
      raise GraphError('The %s must be less than the %s' %
                       (self.minValueSource, self.maxValueSource))
    elif minFixed:
      self.maxValue = self.minValue + self.chooseDelta(self.minValue)
    elif maxFixed:
      self.minValue = self.maxValue - self.chooseDelta(self.maxValue)
    else:
      delta = self.chooseDelta(max(abs(self.minValue), abs(self.maxValue)))
      average = (self.minValue + self.maxValue) / 2.0
      self.minValue = average - delta
      self.maxValue = average + delta

  def applySettings(self, axisMin=None, axisMax=None, axisLimit=None):
    """Apply the specified settings to this axis.

    Set self.minValue, self.minValueSource, self.maxValue,
    self.maxValueSource, and self.axisLimit reasonably based on the
    parameters provided.

    Arguments:

    axisMin -- a finite number, or None to choose a round minimum
        limit that includes all of the data.

    axisMax -- a finite number, 'max' to use the maximum value
        contained in the data, or None to choose a round maximum limit
        that includes all of the data.

    axisLimit -- a finite number to use as an upper limit on maxValue,
        or None to impose no upper limit.

    """

    if axisMin is not None and not math.isnan(axisMin):
      self.minValueSource = 'min'
      self.minValue = self.checkFinite(axisMin, 'axis min')

    if axisMax == 'max':
      self.maxValueSource = 'extremum'
    elif axisMax is not None and not math.isnan(axisMax):
      self.maxValueSource = 'max'
      self.maxValue = self.checkFinite(axisMax, 'axis max')

    if axisLimit is None or math.isnan(axisLimit):
      self.axisLimit = None
    elif axisLimit < self.maxValue:
      self.maxValue = self.checkFinite(axisLimit, 'axis limit')
      self.maxValueSource = 'limit'
      # The limit has already been imposed, so there is no need to
      # remember it:
      self.axisLimit = None
    elif math.isinf(axisLimit):
      # It must be positive infinity, which is the same as no limit:
      self.axisLimit = None
    else:
      # We still need to remember axisLimit to avoid rounding top to
      # a value larger than axisLimit:
      self.axisLimit = axisLimit

    self.reconcileLimits()

  def makeLabel(self, value):
    """Create a label for the specified value.

    Create a label string containing the value and its units (if any),
    based on the values of self.step, self.span, and self.unitSystem.

    """

    value, prefix = format_units(value, self.step, system=self.unitSystem)
    span, spanPrefix = format_units(self.span, self.step, system=self.unitSystem)
    if prefix:
      prefix += " "
    if value < 0.1:
      return "%g %s" % (float(value), prefix)
    elif value < 1.0:
      return "%.2f %s" % (float(value), prefix)
    if span > 10 or spanPrefix != prefix:
      if type(value) is float:
        return "%.1f %s" % (value, prefix)
      else:
        return "%d %s" % (int(value), prefix)
    elif span > 3:
      return "%.1f %s" % (float(value), prefix)
    elif span > 0.1:
      return "%.2f %s" % (float(value), prefix)
    else:
      return "%g %s" % (float(value), prefix)


class _LinearAxisTics(_AxisTics):
  """Axis ticmarks with uniform spacing."""

  def __init__(self, minValue, maxValue, unitSystem=None):
    _AxisTics.__init__(self, minValue, maxValue, unitSystem=unitSystem)
    self.step = None
    self.span = None
    self.binary = None

  def setStep(self, step):
    """Set the size of steps between ticmarks."""

    self.step = self.checkFinite(float(step), 'axis step')

  def generateSteps(self, minStep):
    """Generate allowed steps with step >= minStep in increasing order."""

    self.checkFinite(minStep)

    if self.binary:
      base = 2.0
      mantissas = [1.0]
      exponent = math.floor(math.log(minStep, 2) - EPSILON)
    else:
      base = 10.0
      mantissas = [1.0, 2.0, 5.0]
      exponent = math.floor(math.log10(minStep) - EPSILON)

    while True:
      multiplier = base ** exponent
      for mantissa in mantissas:
        value = mantissa * multiplier
        if value >= minStep * (1.0 - EPSILON):
          yield value
      exponent += 1

  def computeSlop(self, step, divisor):
    """Compute the slop that would result from step and divisor.

    Return the slop, or None if this combination can't cover the full
    range. See chooseStep() for the definition of "slop".

    """

    bottom = step * math.floor(self.minValue / float(step) + EPSILON)
    top = bottom + step * divisor

    if top >= self.maxValue - EPSILON * step:
      return max(top - self.maxValue, self.minValue - bottom)
    else:
      return None

  def chooseStep(self, divisors=None, binary=False):
    """Choose a nice, pretty size for the steps between axis labels.

    Our main constraint is that the number of divisions must be taken
    from the divisors list. We pick a number of divisions and a step
    size that minimizes the amount of whitespace ("slop") that would
    need to be included outside of the range [self.minValue,
    self.maxValue] if we were to push out the axis values to the next
    larger multiples of the step size.

    The minimum step that could possibly cover the variance satisfies

        minStep * max(divisors) >= variance

    or

        minStep = variance / max(divisors)

    It's not necessarily possible to cover the variance with a step
    that size, but we know that any smaller step definitely *cannot*
    cover it. So we can start there.

    For a sufficiently large step size, it is definitely possible to
    cover the variance, but at some point the slop will start growing.
    Let's define the slop to be

        slop = max(minValue - bottom, top - maxValue)

    Then for a given, step size, we know that

        slop >= (1/2) * (step * min(divisors) - variance)

    (the factor of 1/2 is for the best-case scenario that the slop is
    distributed equally on the two sides of the range). So suppose we
    already have a choice that yields bestSlop. Then there is no need
    to choose steps so large that the slop is guaranteed to be larger
    than bestSlop. Therefore, the maximum step size that we need to
    consider is

        maxStep = (2 * bestSlop + variance) / min(divisors)

    """

    self.binary = binary
    if divisors is None:
      divisors = [4,5,6]
    else:
      for divisor in divisors:
        self.checkFinite(divisor, 'divisor')
        if divisor < 1:
          raise GraphError('Divisors must be greater than or equal to one')

    if self.minValue == self.maxValue:
      if self.minValue == 0.0:
        self.maxValue = 1.0
      elif self.minValue < 0.0:
        self.minValue *= 1.1
        self.maxValue *= 0.9
      else:
        self.minValue *= 0.9
        self.maxValue *= 1.1

    variance = self.maxValue - self.minValue

    bestSlop = None
    bestStep = None
    bestDivisor = None
    for step in self.generateSteps(variance / float(max(divisors))):
      if bestSlop is not None and step * min(divisors) >= 2 * bestSlop + variance:
        break
      for divisor in divisors:
        slop = self.computeSlop(step, divisor)
        if slop is not None and (bestSlop is None or slop < bestSlop):
          bestSlop = slop
          bestStep = step
          bestDivisor = divisor

    self.step = bestStep

  def chooseLimits(self):
    if self.minValueSource == 'data':
      # Start labels at the greatest multiple of step <= minValue:
      self.bottom = self.step * math.floor(self.minValue / self.step + EPSILON)
    else:
      self.bottom = self.minValue

    if self.maxValueSource == 'data':
      # Extend the top of our graph to the lowest step multiple >= maxValue:
      self.top = self.step * math.ceil(self.maxValue / self.step - EPSILON)
      # ...but never exceed a user-specified limit:
      if self.axisLimit is not None and self.top > self.axisLimit + EPSILON * self.step:
        self.top = self.axisLimit
    else:
      self.top = self.maxValue

    self.span = self.top - self.bottom

    if self.span == 0:
      self.top += 1
      self.span += 1

  def getLabelValues(self):
    if self.step <= 0.0:
      raise GraphError('The step size must be positive')
    if self.span > 1000.0 * self.step:
      # This is insane. Pick something that won't cause trouble:
      self.chooseStep()

    values = []

    start = self.step * math.ceil(self.bottom / self.step - EPSILON)
    i = 0
    while True:
      value = start + i * self.step
      if value > self.top + EPSILON * self.step:
        break
      values.append(value)
      i += 1

    return values


class _LogAxisTics(_AxisTics):
  def __init__(self, minValue, maxValue, unitSystem=None, base=10.0):
    _AxisTics.__init__(self, minValue, maxValue, unitSystem=unitSystem)
    if base <= 1.0:
      raise GraphError('Logarithmic base must be greater than one')
    self.base = self.checkFinite(base, 'log base')
    self.step = None
    self.span = None

  def setStep(self, step):
    # step is ignored for Logarithmic tics:
    self.step = None

  def chooseStep(self, divisors=None, binary=False):
    # step is ignored for Logarithmic tics:
    self.step = None

  def chooseLimits(self):
    if self.minValue <= 0:
      raise GraphError('Logarithmic scale specified with a dataset with a '
                       'minimum value less than or equal to zero')
    self.bottom = math.pow(self.base, math.floor(math.log(self.minValue, self.base)))
    self.top = math.pow(self.base, math.ceil(math.log(self.maxValue, self.base)))

    self.span = self.top - self.bottom

    if self.span == 0:
      self.top *= self.base
      self.span = self.top - self.bottom

  def getLabelValues(self):
    values = []

    value = math.pow(self.base, math.ceil(math.log(self.bottom, self.base) - EPSILON))
    while value < self.top * (1.0 + EPSILON):
       values.append(value)
       value *= self.base

    return values


class Graph:
  customizable = ('width','height','margin','bgcolor','fgcolor', \
                 'fontName','fontSize','fontBold','fontItalic', \
                 'colorList','template','yAxisSide','outputFormat')

  def __init__(self,**params):
    self.params = params
    self.data = params['data']
    self.dataLeft = []
    self.dataRight = []
    self.secondYAxis = False
    self.width = int( params.get('width',200) )
    self.height = int( params.get('height',200) )
    self.margin = int( params.get('margin',10) )
    self.userTimeZone = params.get('tz')
    self.logBase = params.get('logBase', None)
    self.minorY = int(params.get('minorY', 1))

    if self.logBase:
      if self.logBase == 'e':
        self.logBase = math.e
      elif self.logBase < 1:
        self.logBase = None
        params['logBase'] = None
      else:
        self.logBase = float(self.logBase)

    if self.margin < 0:
      self.margin = 10

    self.setupCairo( params.get('outputFormat','png').lower() )

    self.area = {
      'xmin' : self.margin + 10, # Need extra room when the time is near the left edge
      'xmax' : self.width - self.margin,
      'ymin' : self.margin,
      'ymax' : self.height - self.margin,
    }

    self.loadTemplate( params.get('template','default') )

    opts = self.ctx.get_font_options()
    opts.set_antialias( cairo.ANTIALIAS_NONE )
    self.ctx.set_font_options( opts )

    self.foregroundColor = params.get('fgcolor',self.defaultForeground)
    self.backgroundColor = params.get('bgcolor',self.defaultBackground)
    self.setColor( self.backgroundColor )
    self.drawRectangle( 0, 0, self.width, self.height )

    if 'colorList' in params:
      colorList = unquote_plus( str(params['colorList']) ).split(',')
    else:
      colorList = self.defaultColorList
    self.colors = itertools.cycle( colorList )

    self.drawGraph(**params)

  def setupCairo(self,outputFormat='png'):
    self.outputFormat = outputFormat
    if outputFormat == 'png':
      self.surface = cairo.ImageSurface(cairo.FORMAT_ARGB32, self.width, self.height)
    elif outputFormat == 'svg':
      self.surfaceData = StringIO.StringIO()
      self.surface = cairo.SVGSurface(self.surfaceData, self.width, self.height)
    elif outputFormat == 'pdf':
      self.surfaceData = StringIO.StringIO()
      self.surface = cairo.PDFSurface(self.surfaceData, self.width, self.height)
      res_x, res_y = self.surface.get_fallback_resolution()
      self.width = float(self.width / res_x) * 72
      self.height = float(self.height / res_y) * 72
      self.surface.set_size(self.width, self.height)
    self.ctx = cairo.Context(self.surface)

  def setColor(self, value, alpha=1.0, forceAlpha=False):
    if type(value) is tuple and len(value) == 3:
      r,g,b = value
    elif value in colorAliases:
      r,g,b = colorAliases[value]
    elif type(value) in (str,unicode) and len(value) >= 6:
      s = value
      if s[0] == '#': s = s[1:]
      if s[0:3] == '%23': s = s[3:]
      r,g,b = ( int(s[0:2],base=16), int(s[2:4],base=16), int(s[4:6],base=16) )
      if len(s) == 8 and not forceAlpha:
        alpha = float( int(s[6:8],base=16) ) / 255.0
    elif isinstance(value, int) and len(str(value)) == 6:
      s = str(value)
      r,g,b = ( int(s[0:2],base=16), int(s[2:4],base=16), int(s[4:6],base=16) )
    else:
      raise ValueError("Must specify an RGB 3-tuple, an html color string, or a known color alias!")
    r,g,b = [float(c) / 255.0 for c in (r,g,b)]
    self.ctx.set_source_rgba(r,g,b,alpha)

  def setFont(self, **params):
    p = self.defaultFontParams.copy()
    p.update(params)
    self.ctx.select_font_face(p['name'], p['italic'], p['bold'])
    self.ctx.set_font_size( float(p['size']) )

  def getExtents(self,text=None,fontOptions={}):
    if fontOptions:
      self.setFont(**fontOptions)
    F = self.ctx.font_extents()
    extents = { 'maxHeight' : F[2], 'maxAscent' : F[0], 'maxDescent' : F[1] }
    if text:
      T = self.ctx.text_extents(text)
      extents['width'] = T[4]
      extents['height'] = T[3]
    return extents

  def drawRectangle(self, x, y, w, h, fill=True, dash=False):
    if not fill:
      o = self.ctx.get_line_width() / 2.0 #offset for borders so they are drawn as lines would be
      x += o
      y += o
      w -= o
      h -= o
    self.ctx.rectangle(x,y,w,h)
    if fill:
      self.ctx.fill()
    else:
      if dash:
        self.ctx.set_dash(dash,1)
      else:
        self.ctx.set_dash([],0)
      self.ctx.stroke()

  def drawText(self,text,x,y,font={},color={},align='left',valign='top',border=False,rotate=0):
    if font: self.setFont(**font)
    if color: self.setColor(**color)
    extents = self.getExtents(text)
    angle = math.radians(rotate)
    origMatrix = self.ctx.get_matrix()

    horizontal = {
      'left' : 0,
      'center' : extents['width'] / 2,
      'right' : extents['width'],
    }[align.lower()]
    vertical = {
      'top' : extents['maxAscent'],
      'middle' : extents['maxHeight'] / 2 - extents['maxDescent'],
      'bottom' : -extents['maxDescent'],
      'baseline' : 0,
    }[valign.lower()]

    self.ctx.move_to(x,y)
    self.ctx.rel_move_to( math.sin(angle) * -vertical, math.cos(angle) * vertical)
    self.ctx.rotate(angle)
    self.ctx.rel_move_to( -horizontal, 0 )
    bx, by = self.ctx.get_current_point()
    by -= extents['maxAscent']
    self.ctx.text_path(text)
    self.ctx.fill()
    if border:
      self.drawRectangle(bx, by, extents['width'], extents['maxHeight'], fill=False)
    else:
      self.ctx.set_matrix(origMatrix)

  def drawTitle(self,text):
    self.encodeHeader('title')

    y = self.area['ymin']
    x = self.width / 2
    lineHeight = self.getExtents()['maxHeight']
    for line in text.split('\n'):
      self.drawText(line, x, y, align='center')
      y += lineHeight
    if self.params.get('yAxisSide') == 'right':
      self.area['ymin'] = y
    else:
      self.area['ymin'] = y + self.margin


  def drawLegend(self, elements, unique=False): #elements is [ (name,color,rightSide), (name,color,rightSide), ... ]
    self.encodeHeader('legend')

    if unique:
      # remove duplicate names
      namesSeen = []
      newElements = []
      for e in elements:
        if e[0] not in namesSeen:
          namesSeen.append(e[0])
          newElements.append(e)
      elements = newElements

    # Check if there's enough room to use two columns.
    rightSideLabels = False
    padding = 5
    longestName = sorted([e[0] for e in elements],key=len)[-1]
    testSizeName = longestName + " " + longestName # Double it to check if there's enough room for 2 columns
    testExt = self.getExtents(testSizeName)
    testBoxSize = testExt['maxHeight'] - 1
    testWidth = testExt['width'] + 2 * (testBoxSize + padding)
    if testWidth + 50 < self.width:
      rightSideLabels = True

    if(self.secondYAxis and rightSideLabels):
      extents = self.getExtents(longestName)
      padding = 5
      boxSize = extents['maxHeight'] - 1
      lineHeight = extents['maxHeight'] + 1
      labelWidth = extents['width'] + 2 * (boxSize + padding)
      columns = max(1, math.floor( (self.width - self.area['xmin']) / labelWidth ))
      numRight = len([name for (name,color,rightSide) in elements if rightSide])
      numberOfLines = max(len(elements) - numRight, numRight)
      columns = math.floor(columns / 2.0)
      if columns < 1: columns = 1
      legendHeight = max(1, (numberOfLines / columns)) * (lineHeight + padding)
      self.area['ymax'] -= legendHeight #scoot the drawing area up to fit the legend
      self.ctx.set_line_width(1.0)
      x = self.area['xmin']
      y = self.area['ymax'] + (2 * padding)
      n = 0
      xRight = self.area['xmax'] - self.area['xmin']
      yRight = y
      nRight = 0
      for (name,color,rightSide) in elements:
        self.setColor( color )
        if rightSide:
          nRight += 1
          self.drawRectangle(xRight - padding,yRight,boxSize,boxSize)
          self.setColor( 'darkgrey' )
          self.drawRectangle(xRight - padding,yRight,boxSize,boxSize,fill=False)
          self.setColor( self.foregroundColor )
          self.drawText(name, xRight - boxSize, yRight, align='right')
          xRight -= labelWidth
          if nRight % columns == 0:
            xRight = self.area['xmax'] - self.area['xmin']
            yRight += lineHeight
        else:
          n += 1
          self.drawRectangle(x,y,boxSize,boxSize)
          self.setColor( 'darkgrey' )
          self.drawRectangle(x,y,boxSize,boxSize,fill=False)
          self.setColor( self.foregroundColor )
          self.drawText(name, x + boxSize + padding, y, align='left')
          x += labelWidth
          if n % columns == 0:
            x = self.area['xmin']
            y += lineHeight
    else:
      extents = self.getExtents(longestName)
      boxSize = extents['maxHeight'] - 1
      lineHeight = extents['maxHeight'] + 1
      labelWidth = extents['width'] + 2 * (boxSize + padding)
      columns = math.floor( self.width / labelWidth )
      if columns < 1: columns = 1
      numberOfLines = math.ceil( float(len(elements)) / columns )
      legendHeight = numberOfLines * (lineHeight + padding)
      self.area['ymax'] -= legendHeight #scoot the drawing area up to fit the legend
      self.ctx.set_line_width(1.0)
      x = self.area['xmin']
      y = self.area['ymax'] + (2 * padding)
      for i,(name,color,rightSide) in enumerate(elements):
        if rightSide:
          self.setColor( color )
          self.drawRectangle(x + labelWidth + padding,y,boxSize,boxSize)
          self.setColor( 'darkgrey' )
          self.drawRectangle(x + labelWidth + padding,y,boxSize,boxSize,fill=False)
          self.setColor( self.foregroundColor )
          self.drawText(name, x + labelWidth, y, align='right')
          x += labelWidth
        else:
          self.setColor( color )
          self.drawRectangle(x,y,boxSize,boxSize)
          self.setColor( 'darkgrey' )
          self.drawRectangle(x,y,boxSize,boxSize,fill=False)
          self.setColor( self.foregroundColor )
          self.drawText(name, x + boxSize + padding, y, align='left')
          x += labelWidth
        if (i + 1) % columns == 0:
          x = self.area['xmin']
          y += lineHeight

  def encodeHeader(self,text):
    self.ctx.save()
    self.setColor( self.backgroundColor )
    self.ctx.move_to(-88,-88) # identifier
    for i, char in enumerate(text):
      self.ctx.line_to(-ord(char), -i-1)
    self.ctx.stroke()
    self.ctx.restore()

  def loadTemplate(self,template):
    conf = SafeConfigParser()
    if conf.read(settings.GRAPHTEMPLATES_CONF):
      defaults = defaultGraphOptions
      # If a graphTemplates.conf exists, read in
      # the values from it, but make sure that
      # all of the default values properly exist
      defaults.update(dict(conf.items('default')))
      if template in conf.sections():
        opts = dict( conf.items(template) )
      else:
        opts = defaults
    else:
      opts = defaults = defaultGraphOptions

    self.defaultBackground = opts.get('background', defaults['background'])
    self.defaultForeground = opts.get('foreground', defaults['foreground'])
    self.defaultMajorGridLineColor = opts.get('majorline', defaults['majorline'])
    self.defaultMinorGridLineColor = opts.get('minorline', defaults['minorline'])
    self.defaultColorList = [c.strip() for c in opts.get('linecolors', defaults['linecolors']).split(',')]
    fontName = opts.get('fontname', defaults['fontname'])
    fontSize = float( opts.get('fontsize', defaults['fontsize']) )
    fontBold = opts.get('fontbold', defaults['fontbold']).lower() == 'true'
    fontItalic = opts.get('fontitalic', defaults['fontitalic']).lower() == 'true'
    self.defaultFontParams = {
      'name' : self.params.get('fontName',fontName),
      'size' : int( self.params.get('fontSize',fontSize) ),
      'bold' : self.params.get('fontBold',fontBold),
      'italic' : self.params.get('fontItalic',fontItalic),
    }

  def output(self, fileObj):
    if self.outputFormat == 'png':
      self.surface.write_to_png(fileObj)
    elif self.outputFormat == 'pdf':
      self.surface.finish()
      pdfData = self.surfaceData.getvalue()
      self.surfaceData.close()
      fileObj.write(pdfData)
    else:
      if hasattr(self, 'startTime'):
        hasData = True
        metaData = {
          'x': {
            'start': self.startTime,
            'end': self.endTime
          },
          'options': {
            'lineWidth': self.lineWidth
          },
          'font': self.defaultFontParams,
          'area': self.area,
          'series': []
        }

        if not self.secondYAxis:
          metaData['y'] = {
            'top': self.yTop,
            'bottom': self.yBottom,
            'step': self.yStep,
            'labels': self.yLabels,
            'labelValues': self.yLabelValues
          }

        for series in self.data:
          if 'stacked' not in series.options:
            metaData['series'].append({
              'name': series.name,
              'start': series.start,
              'end': series.end,
              'step': series.step,
              'valuesPerPoint': series.valuesPerPoint,
              'color': series.color,
              'data': series,
              'options': series.options
            })
      else:
        hasData = False
        metaData = { }

      self.surface.finish()
      svgData = self.surfaceData.getvalue()
      self.surfaceData.close()

      svgData = svgData.replace('pt"', 'px"', 2) # we expect height/width in pixels, not points
      svgData = svgData.replace('</svg>\n', '', 1)
      svgData = svgData.replace('</defs>\n<g', '</defs>\n<g class="graphite"', 1)

      if hasData:
        # We encode headers using special paths with d^="M -88 -88"
        # Find these, and turn them into <g> wrappers instead
        def onHeaderPath(match):
          name = ''
          for char in re.findall(r'L -(\d+) -\d+', match.group(1)):
            name += chr(int(char))
          return '</g><g data-header="true" class="%s">' % name
        (svgData, subsMade) = re.subn(r'<path.+?d="M -88 -88 (.+?)"/>', onHeaderPath, svgData)

        # Replace the first </g><g> with <g>, and close out the last </g> at the end
        svgData = svgData.replace('</g><g data-header','<g data-header',1)
        if subsMade > 0:
          svgData += "</g>"
        svgData = svgData.replace(' data-header="true"','')

      fileObj.write(svgData)
      fileObj.write("""<script>
  <![CDATA[
    metadata = %s
  ]]>
</script>
</svg>""" % json.dumps(metaData))


class LineGraph(Graph):
  customizable = Graph.customizable + \
                 ('title','vtitle','lineMode','lineWidth','hideLegend', \
                  'hideAxes','minXStep','hideGrid','majorGridLineColor', \
                  'minorGridLineColor','thickness','min','max', \
                  'graphOnly','yMin','yMax','yLimit','yStep','areaMode', \
                  'areaAlpha','drawNullAsZero','tz', 'yAxisSide','pieMode', \
                  'yUnitSystem', 'logBase','yMinLeft','yMinRight','yMaxLeft', \
                  'yMaxRight', 'yLimitLeft', 'yLimitRight', 'yStepLeft', \
                  'yStepRight', 'rightWidth', 'rightColor', 'rightDashed', \
                  'leftWidth', 'leftColor', 'leftDashed', 'xFormat', 'minorY', \
                  'hideYAxis', 'uniqueLegend', 'vtitleRight', 'yDivisors', \
                  'connectedLimit', 'hideXAxis')
  validLineModes = ('staircase','slope','connected')
  validAreaModes = ('none','first','all','stacked')
  validPieModes = ('maximum', 'minimum', 'average')

  def drawGraph(self,**params):
    # Make sure we've got datapoints to draw
    if self.data:
      startTime = min([series.start for series in self.data])
      endTime = max([series.end for series in self.data])
      timeRange = endTime - startTime
    else:
      timeRange = None

    if not timeRange:
      x = self.width / 2
      y = self.height / 2
      self.setColor('red')
      self.setFont(size=math.log(self.width * self.height) )
      self.drawText("No Data", x, y, align='center')
      return

    # Determine if we're doing a 2 y-axis graph.
    for series in self.data:
      if 'secondYAxis' in series.options:
        self.dataRight.append(series)
      else:
        self.dataLeft.append(series)
    if len(self.dataRight) > 0:
      self.secondYAxis = True

    #API compatibility hacks
    if params.get('graphOnly',False):
      params['hideLegend'] = True
      params['hideGrid'] = True
      params['hideAxes'] = True
      params['hideXAxis'] = False
      params['hideYAxis'] = False
      params['yAxisSide'] = 'left'
      params['title'] = ''
      params['vtitle'] = ''
      params['margin'] = 0
      params['tz'] = ''
      self.margin = 0
      self.area['xmin'] = 0
      self.area['xmax'] = self.width
      self.area['ymin'] = 0
      self.area['ymax'] = self.height
    if 'yMin' not in params and 'min' in params:
      params['yMin'] = params['min']
    if 'yMax' not in params and 'max' in params:
      params['yMax'] = params['max']
    if 'lineWidth' not in params and 'thickness' in params:
      params['lineWidth'] = params['thickness']
    if 'yAxisSide' not in params:
      params['yAxisSide'] = 'left'
    if 'yUnitSystem' not in params:
      params['yUnitSystem'] = 'si'
    else:
      params['yUnitSystem'] = unicode(params['yUnitSystem']).lower()
      if params['yUnitSystem'] not in UnitSystems.keys():
        params['yUnitSystem'] = 'si'

    self.params = params

    # Don't do any of the special right y-axis stuff if we're drawing 2 y-axes.
    if self.secondYAxis:
      params['yAxisSide'] = 'left'

    # When Y Axis is labeled on the right, we subtract x-axis positions from the max,
    # instead of adding to the minimum
    if self.params.get('yAxisSide') == 'right':
      self.margin = self.width
    #Now to setup our LineGraph specific options
    self.lineWidth = float( params.get('lineWidth', 1.2) )
    self.lineMode = params.get('lineMode','slope').lower()
    self.connectedLimit = params.get("connectedLimit", INFINITY)
    assert self.lineMode in self.validLineModes, "Invalid line mode!"
    self.areaMode = params.get('areaMode','none').lower()
    assert self.areaMode in self.validAreaModes, "Invalid area mode!"
    self.pieMode = params.get('pieMode', 'maximum').lower()
    assert self.pieMode in self.validPieModes, "Invalid pie mode!"

    # Line mode slope does not work (or even make sense) for series that have
    # only one datapoint. So if any series have one datapoint we force staircase mode.
    if self.lineMode == 'slope':
      for series in self.data:
        if len(series) == 1:
          self.lineMode = 'staircase'
          break

    if self.secondYAxis:
      for series in self.data:
        if 'secondYAxis' in series.options:
          if 'rightWidth' in params:
            series.options['lineWidth'] = params['rightWidth']
          if 'rightDashed' in params:
            series.options['dashed'] = params['rightDashed']
          if 'rightColor' in params:
            series.color = params['rightColor']
        else:
          if 'leftWidth' in params:
            series.options['lineWidth'] = params['leftWidth']
          if 'leftDashed' in params:
            series.options['dashed'] = params['leftDashed']
          if 'leftColor' in params:
            series.color = params['leftColor']

    for series in self.data:
      if not hasattr(series, 'color'):
        series.color = self.colors.next()

    titleSize = self.defaultFontParams['size'] + math.floor( math.log(self.defaultFontParams['size']) )
    self.setFont( size=titleSize )
    self.setColor( self.foregroundColor )

    if params.get('title'):
      self.drawTitle( unicode(params['title']) )
    if params.get('vtitle'):
      self.drawVTitle( unicode(params['vtitle']) )
    if self.secondYAxis and params.get('vtitleRight'):
      self.drawVTitle( unicode(params['vtitleRight']), rightAlign=True )
    self.setFont()

    if not params.get('hideLegend', len(self.data) > settings.LEGEND_MAX_ITEMS):
      elements = [ (series.name,series.color,series.options.get('secondYAxis')) for series in self.data if series.name ]
      self.drawLegend(elements, params.get('uniqueLegend', False))

    #Setup axes, labels, and grid
    #First we adjust the drawing area size to fit X-axis labels
    if not self.params.get('hideAxes',False) and not self.params.get('hideXAxis', False):
      self.area['ymax'] -= self.getExtents()['maxAscent'] * 2

    self.startTime = min([series.start for series in self.data])
    if self.lineMode == 'staircase':
      self.endTime = max([series.end for series in self.data])
    else:
      self.endTime = max([(series.end - series.step) for series in self.data])
    self.timeRange = self.endTime - self.startTime

    #Now we consolidate our data points to fit in the currently estimated drawing area
    self.consolidateDataPoints()

    self.encodeHeader('axes')

    #Now its time to fully configure the Y-axis and determine the space required for Y-axis labels
    #Since we'll probably have to squeeze the drawing area to fit the Y labels, we may need to
    #reconsolidate our data points, which in turn means re-scaling the Y axis, this process will
    #repeat until we have accurate Y labels and enough space to fit our data points
    currentXMin = self.area['xmin']
    currentXMax = self.area['xmax']

    if self.secondYAxis:
      self.setupTwoYAxes()
    else:
      self.setupYAxis()
    while currentXMin != self.area['xmin'] or currentXMax != self.area['xmax']: #see if the Y-labels require more space
      self.consolidateDataPoints() #this can cause the Y values to change
      currentXMin = self.area['xmin'] #so let's keep track of the previous Y-label space requirements
      currentXMax = self.area['xmax']
      if self.secondYAxis: #and recalculate their new requirements
        self.setupTwoYAxes()
      else:
        self.setupYAxis()

    #Now that our Y-axis is finalized, let's determine our X labels (this won't affect the drawing area)
    self.setupXAxis()

    if not self.params.get('hideAxes',False):
      self.drawLabels()
      if not self.params.get('hideGrid',False): #hideAxes implies hideGrid
        self.encodeHeader('grid')
        self.drawGridLines()

    #Finally, draw the graph lines
    self.encodeHeader('lines')
    self.drawLines()

  def drawVTitle(self, text, rightAlign=False):
    lineHeight = self.getExtents()['maxHeight']

    if rightAlign:
      self.encodeHeader('vtitleRight')
      x = self.area['xmax'] - lineHeight
      y = self.height / 2
      for line in text.split('\n'):
        self.drawText(line, x, y, align='center', valign='baseline', rotate=90)
        x -= lineHeight
      self.area['xmax'] = x - self.margin - lineHeight
    else:
      self.encodeHeader('vtitle')
      x = self.area['xmin'] + lineHeight
      y = self.height / 2
      for line in text.split('\n'):
        self.drawText(line, x, y, align='center', valign='baseline', rotate=270)
        x += lineHeight
      self.area['xmin'] = x + self.margin + lineHeight

  def getYCoord(self, value, side=None):
    if "left" == side:
      yLabelValues = self.yLabelValuesL
      yTop = self.yTopL
      yBottom = self.yBottomL
    elif "right" == side:
      yLabelValues = self.yLabelValuesR
      yTop = self.yTopR
      yBottom = self.yBottomR
    else:
      yLabelValues = self.yLabelValues
      yTop = self.yTop
      yBottom = self.yBottom

    try:
      highestValue = max(yLabelValues)
      lowestValue = min(yLabelValues)
    except ValueError:
      highestValue = yTop
      lowestValue = yBottom

    pixelRange = self.area['ymax'] - self.area['ymin']

    relativeValue = value - lowestValue
    valueRange = highestValue - lowestValue

    if self.logBase:
        if value <= 0:
            return None
        relativeValue = math.log(value, self.logBase) - math.log(lowestValue, self.logBase)
        valueRange = math.log(highestValue, self.logBase) - math.log(lowestValue, self.logBase)

    pixelToValueRatio = pixelRange / valueRange
    valueInPixels = pixelToValueRatio * relativeValue
    return self.area['ymax'] - valueInPixels


  def drawLines(self, width=None, dash=None, linecap='butt', linejoin='miter'):
    if not width: width = self.lineWidth
    self.ctx.set_line_width(width)
    originalWidth = width
    width = float(int(width) % 2) / 2
    if dash:
      self.ctx.set_dash(dash,1)
    else:
      self.ctx.set_dash([],0)
    self.ctx.set_line_cap({
      'butt' : cairo.LINE_CAP_BUTT,
      'round' : cairo.LINE_CAP_ROUND,
      'square' : cairo.LINE_CAP_SQUARE,
    }[linecap])
    self.ctx.set_line_join({
      'miter' : cairo.LINE_JOIN_MITER,
      'round' : cairo.LINE_JOIN_ROUND,
      'bevel' : cairo.LINE_JOIN_BEVEL,
    }[linejoin])

    # check whether there is an stacked metric
    singleStacked = False
    for series in self.data:
      if 'stacked' in series.options:
        singleStacked = True
    if singleStacked:
      self.data = sort_stacked(self.data)

    # stack the values
    if self.areaMode == 'stacked' and not self.secondYAxis: #TODO Allow stacked area mode with secondYAxis
      total = []
      for series in self.data:
        if 'drawAsInfinite' in series.options:
          continue

        series.options['stacked'] = True
        for i in range(len(series)):
          if len(total) <= i: total.append(0)

          if series[i] is not None:
            original = series[i]
            series[i] += total[i]
            total[i] += original
    elif self.areaMode == 'first':
      self.data[0].options['stacked'] = True
    elif self.areaMode == 'all':
      for series in self.data:
        if 'drawAsInfinite' not in series.options:
          series.options['stacked'] = True

    # apply alpha channel and create separate stroke series
    if self.params.get('areaAlpha'):
      try:
        alpha = float(self.params['areaAlpha'])
      except ValueError:
        alpha = 0.5
        pass

      strokeSeries = []
      for series in self.data:
        if 'stacked' in series.options:
          series.options['alpha'] = alpha

          newSeries = TimeSeries(series.name, series.start, series.end, series.step*series.valuesPerPoint, [x for x in series])
          newSeries.xStep = series.xStep
          newSeries.color = series.color
          if 'secondYAxis' in series.options:
            newSeries.options['secondYAxis'] = True
          strokeSeries.append(newSeries)
      self.data += strokeSeries

    # setup the clip region
    self.ctx.set_line_width(1.0)
    self.ctx.rectangle(self.area['xmin'], self.area['ymin'], self.area['xmax'] - self.area['xmin'], self.area['ymax'] - self.area['ymin'])
    self.ctx.clip()
    self.ctx.set_line_width(originalWidth)

    # save clip to restore once stacked areas are drawn
    self.ctx.save()
    clipRestored = False

    for series in self.data:

      if 'stacked' not in series.options:
        # stacked areas are always drawn first. if this series is not stacked, we finished stacking.
        # reset the clip region so lines can show up on top of the stacked areas.
        if not clipRestored:
          clipRestored = True
          self.ctx.restore()

      if 'lineWidth' in series.options:
        self.ctx.set_line_width(series.options['lineWidth'])

      if 'dashed' in series.options:
        self.ctx.set_dash([ series.options['dashed'] ], 1)
      else:
        self.ctx.set_dash([], 0)

      # Shift the beginning of drawing area to the start of the series if the
      # graph itself has a larger range
      missingPoints = (series.start - self.startTime) / series.step
      startShift = series.xStep * (missingPoints / series.valuesPerPoint)
      x = float(self.area['xmin']) + startShift + (self.lineWidth / 2.0)
      y = float(self.area['ymin'])

      startX = x

      if series.options.get('invisible'):
        self.setColor( series.color, 0, True )
      else:
        self.setColor( series.color, series.options.get('alpha') or 1.0 )

      # The number of preceding datapoints that had a None value.
      consecutiveNones = 0

      for index, value in enumerate(series):
        if value != value: # convert NaN to None
          value = None

        if value is None and self.params.get('drawNullAsZero'):
          value = 0.0

        if value is None:
          if consecutiveNones == 0:
            self.ctx.line_to(x, y)
            if 'stacked' in series.options: #Close off and fill area before unknown interval
              if self.secondYAxis:
                if 'secondYAxis' in series.options:
                  self.fillAreaAndClip(x, y, startX, self.getYCoord(0, "right"))
                else:
                  self.fillAreaAndClip(x, y, startX, self.getYCoord(0, "left"))
              else:
                self.fillAreaAndClip(x, y, startX, self.getYCoord(0))

          x += series.xStep
          consecutiveNones += 1

        else:
          if self.secondYAxis:
            if 'secondYAxis' in series.options:
              y = self.getYCoord(value, "right")
            else:
              y = self.getYCoord(value, "left")
          else:
            y = self.getYCoord(value)

          if y is None:
            value = None
          elif y < 0:
              y = 0

          if 'drawAsInfinite' in series.options and value > 0:
            self.ctx.move_to(x, self.area['ymax'])
            self.ctx.line_to(x, self.area['ymin'])
            self.ctx.stroke()
            x += series.xStep
            continue

          if consecutiveNones > 0:
            startX = x

          if self.lineMode == 'staircase':
            if consecutiveNones > 0:
              self.ctx.move_to(x, y)
            else:
              self.ctx.line_to(x, y)

            x += series.xStep
            self.ctx.line_to(x, y)

          elif self.lineMode == 'slope':
            if consecutiveNones > 0:
              self.ctx.move_to(x, y)

            self.ctx.line_to(x, y)
            x += series.xStep

          elif self.lineMode == 'connected':
            # If if the gap is larger than the connectedLimit or if this is the
            # first non-None datapoint in the series, start drawing from that datapoint.
            if consecutiveNones > self.connectedLimit or consecutiveNones == index:
               self.ctx.move_to(x, y)

            self.ctx.line_to(x, y)
            x += series.xStep

          consecutiveNones = 0

      if 'stacked' in series.options:
        if self.lineMode == 'staircase':
          xPos = x
        else:
          xPos = x-series.xStep
        if self.secondYAxis:
          if 'secondYAxis' in series.options:
            areaYFrom = self.getYCoord(0, "right")
          else:
            areaYFrom = self.getYCoord(0, "left")
        else:
          areaYFrom = self.getYCoord(0)

        self.fillAreaAndClip(xPos, y, startX, areaYFrom)

      else:
        self.ctx.stroke()

      self.ctx.set_line_width(originalWidth) # return to the original line width
      if 'dash' in series.options: # if we changed the dash setting before, change it back now
        if dash:
          self.ctx.set_dash(dash,1)
        else:
          self.ctx.set_dash([],0)

  def fillAreaAndClip(self, x, y, startX=None, areaYFrom=None):
    startX = (startX or self.area['xmin'])
    areaYFrom = (areaYFrom or self.area['ymax'])
    pattern = self.ctx.copy_path()

    # fill
    self.ctx.line_to(x, areaYFrom)                  # bottom endX
    self.ctx.line_to(startX, areaYFrom)             # bottom startX
    self.ctx.close_path()
    self.ctx.fill()

    # clip above y axis
    self.ctx.append_path(pattern)
    self.ctx.line_to(x, areaYFrom)                  # yZero endX
    self.ctx.line_to(self.area['xmax'], areaYFrom)  # yZero right
    self.ctx.line_to(self.area['xmax'], self.area['ymin'])  # top right
    self.ctx.line_to(self.area['xmin'], self.area['ymin'])  # top left
    self.ctx.line_to(self.area['xmin'], areaYFrom)  # yZero left
    self.ctx.line_to(startX, areaYFrom)             # yZero startX

    # clip below y axis
    self.ctx.line_to(x, areaYFrom)                  # yZero endX
    self.ctx.line_to(self.area['xmax'], areaYFrom)  # yZero right
    self.ctx.line_to(self.area['xmax'], self.area['ymax'])  # bottom right
    self.ctx.line_to(self.area['xmin'], self.area['ymax'])  # bottom left
    self.ctx.line_to(self.area['xmin'], areaYFrom)  # yZero left
    self.ctx.line_to(startX, areaYFrom)             # yZero startX
    self.ctx.close_path()
    self.ctx.clip()

  def consolidateDataPoints(self):
    numberOfPixels = self.graphWidth = self.area['xmax'] - self.area['xmin'] - (self.lineWidth + 1)
    for series in self.data:
      numberOfDataPoints = self.timeRange/series.step
      minXStep = float( self.params.get('minXStep',1.0) )
      divisor = self.timeRange / series.step
      bestXStep = numberOfPixels / divisor
      if bestXStep < minXStep:
        drawableDataPoints = int( numberOfPixels / minXStep )
        pointsPerPixel = math.ceil( float(numberOfDataPoints) / float(drawableDataPoints) )
        series.consolidate(pointsPerPixel)
        series.xStep = (numberOfPixels * pointsPerPixel) / numberOfDataPoints
      else:
        series.xStep = bestXStep

  def _adjustLimits(self, minValue, maxValue, minName, maxName, limitName):
    if maxName in self.params and self.params[maxName] != 'max':
      maxValue = self.params[maxName]

    if limitName in self.params and self.params[limitName] < maxValue:
      maxValue = self.params[limitName]

    if minName in self.params:
      minValue = self.params[minName]

    if maxValue <= minValue:
      maxValue = minValue + 1

    return (minValue, maxValue)

  def setupYAxis(self):
    (yMinValue, yMaxValue) = dataLimits(self.data,
                                        drawNullAsZero=self.params.get('drawNullAsZero'),
                                        stacked=(self.areaMode == 'stacked'))

    if self.logBase:
      yTics = _LogAxisTics(yMinValue, yMaxValue,
                           unitSystem=self.params.get('yUnitSystem'), base=self.logBase)
    else:
      yTics = _LinearAxisTics(yMinValue, yMaxValue,
                           unitSystem=self.params.get('yUnitSystem'))

    yTics.applySettings(axisMin=self.params.get('yMin'),
                        axisMax=self.params.get('yMax'),
                        axisLimit=self.params.get('yLimit'))

    if 'yStep' in self.params:
      yTics.setStep(self.params['yStep'])
    else:
      yDivisors = str(self.params.get('yDivisors', '4,5,6'))
      yDivisors = [int(d) for d in yDivisors.split(',')]
      binary = self.params.get('yUnitSystem') == 'binary'
      yTics.chooseStep(divisors=yDivisors, binary=binary)

    yTics.chooseLimits()

    # Copy the values we need back out of the yTics object:
    self.yStep = yTics.step
    self.yBottom = yTics.bottom
    self.yTop = yTics.top
    self.ySpan = yTics.span

    if not self.params.get('hideAxes', False):
      #Create and measure the Y-labels

      self.yLabelValues = yTics.getLabelValues()
      self.yLabels = [yTics.makeLabel(value) for value in self.yLabelValues]
      self.yLabelWidth = max([self.getExtents(label)['width'] for label in self.yLabels])

      if not self.params.get('hideYAxis'):
        if self.params.get('yAxisSide') == 'left':
          # Scoot the graph over to the left just enough to fit the y-labels:
          xMin = self.margin + (self.yLabelWidth * 1.02)
          if self.area['xmin'] < xMin:
            self.area['xmin'] = xMin
        else:
          # Scoot the graph over to the right just enough to fit the y-labels:
          xMin = 0
          xMax = self.margin - (self.yLabelWidth * 1.02)
          if self.area['xmax'] >= xMax:
            self.area['xmax'] = xMax
    else:
      self.yLabelValues = []
      self.yLabels = []
      self.yLabelWidth = 0.0

  def setupTwoYAxes(self):
    drawNullAsZero = self.params.get('drawNullAsZero')
    stacked = (self.areaMode == 'stacked')

    (yMinValueL, yMaxValueL) = dataLimits(self.dataLeft, drawNullAsZero, stacked)
    (yMinValueR, yMaxValueR) = dataLimits(self.dataRight, drawNullAsZero, stacked)

    # TODO: Allow separate bases for L & R Axes.
    if self.logBase:
      yTicsL = _LogAxisTics(yMinValueL, yMaxValueL,
                            unitSystem=self.params.get('yUnitSystem'), base=self.logBase)
      yTicsR = _LogAxisTics(yMinValueR, yMaxValueR,
                            unitSystem=self.params.get('yUnitSystem'), base=self.logBase)
    else:
      yTicsL = _LinearAxisTics(yMinValueL, yMaxValueL,
                               unitSystem=self.params.get('yUnitSystem'))
      yTicsR = _LinearAxisTics(yMinValueR, yMaxValueR,
                               unitSystem=self.params.get('yUnitSystem'))

    yTicsL.applySettings(axisMin=self.params.get('yMinLeft'),
                         axisMax=self.params.get('yMaxLeft'),
                         axisLimit=self.params.get('yLimitLeft'))
    yTicsR.applySettings(axisMin=self.params.get('yMinRight'),
                         axisMax=self.params.get('yMaxRight'),
                         axisLimit=self.params.get('yLimitRight'))

    yDivisors = str(self.params.get('yDivisors', '4,5,6'))
    yDivisors = [int(d) for d in yDivisors.split(',')]
    binary = self.params.get('yUnitSystem') == 'binary'

    if 'yStepLeft' in self.params:
      yTicsL.setStep(self.params['yStepLeft'])
    else:
      yTicsL.chooseStep(divisors=yDivisors, binary=binary)

    if 'yStepRight' in self.params:
      yTicsR.setStep(self.params['yStepRight'])
    else:
      yTicsR.chooseStep(divisors=yDivisors, binary=binary)

    yTicsL.chooseLimits()
    yTicsR.chooseLimits()

    # Copy the values we need back out of the yTics objects:
    self.yStepL = yTicsL.step
    self.yBottomL = yTicsL.bottom
    self.yTopL = yTicsL.top
    self.ySpanL = yTicsL.span

    self.yStepR = yTicsR.step
    self.yBottomR = yTicsR.bottom
    self.yTopR = yTicsR.top
    self.ySpanR = yTicsR.span

    #Create and measure the Y-labels
    self.yLabelValuesL = yTicsL.getLabelValues()
    self.yLabelValuesR = yTicsR.getLabelValues()

    self.yLabelsL = [yTicsL.makeLabel(value) for value in self.yLabelValuesL]
    self.yLabelsR = [yTicsR.makeLabel(value) for value in self.yLabelValuesR]

    self.yLabelWidthL = max([self.getExtents(label)['width'] for label in self.yLabelsL])
    self.yLabelWidthR = max([self.getExtents(label)['width'] for label in self.yLabelsR])
    #scoot the graph over to the left just enough to fit the y-labels

    #xMin = self.margin + self.margin + (self.yLabelWidthL * 1.02)
    xMin = self.margin + (self.yLabelWidthL * 1.02)
    if self.area['xmin'] < xMin:
      self.area['xmin'] = xMin
    #scoot the graph over to the right just enough to fit the y-labels
    xMax = self.width - (self.yLabelWidthR * 1.02)
    if self.area['xmax'] >= xMax:
      self.area['xmax'] = xMax

  def setupXAxis(self):
    if self.userTimeZone:
      tzinfo = pytz.timezone(self.userTimeZone)
    else:
      tzinfo = pytz.timezone(settings.TIME_ZONE)

    self.start_dt = datetime.fromtimestamp(self.startTime, tzinfo)
    self.end_dt = datetime.fromtimestamp(self.endTime, tzinfo)

    secondsPerPixel = float(self.timeRange) / float(self.graphWidth)
    self.xScaleFactor = float(self.graphWidth) / float(self.timeRange) #pixels per second

    potential = [c for c in xAxisConfigs if c['seconds'] <= secondsPerPixel and c.get('maxInterval', self.timeRange + 1) >= self.timeRange]
    if potential:
      self.xConf = potential[-1]
    else:
      self.xConf = xAxisConfigs[-1]

    self.xLabelStep = self.xConf['labelUnit'] * self.xConf['labelStep']
    self.xMinorGridStep = self.xConf['minorGridUnit'] * self.xConf['minorGridStep']
    self.xMajorGridStep = self.xConf['majorGridUnit'] * self.xConf['majorGridStep']


  def drawLabels(self):
    #Draw the Y-labels
    if not self.params.get('hideYAxis'):
      if not self.secondYAxis:
        for value,label in zip(self.yLabelValues,self.yLabels):
          if self.params.get('yAxisSide') == 'left':
            x = self.area['xmin'] - (self.yLabelWidth * 0.02)
          else:
            x = self.area['xmax'] + (self.yLabelWidth * 0.02) #Inverted for right side Y Axis

          y = self.getYCoord(value)
          if y is None:
              value = None
          elif y < 0:
              y = 0

          if self.params.get('yAxisSide') == 'left':
            self.drawText(label, x, y, align='right', valign='middle')
          else:
            self.drawText(label, x, y, align='left', valign='middle') #Inverted for right side Y Axis
      else: #Draws a right side and a Left side axis
        for valueL,labelL in zip(self.yLabelValuesL,self.yLabelsL):
          xL = self.area['xmin'] - (self.yLabelWidthL * 0.02)
          yL = self.getYCoord(valueL, "left")
          if yL is None:
            value = None
          elif yL < 0:
            yL = 0
          self.drawText(labelL, xL, yL, align='right', valign='middle')

          ### Right Side
        for valueR,labelR in zip(self.yLabelValuesR,self.yLabelsR):
          xR = self.area['xmax'] + (self.yLabelWidthR * 0.02) + 3 #Inverted for right side Y Axis
          yR = self.getYCoord(valueR, "right")
          if yR is None:
            valueR = None
          elif yR < 0:
            yR = 0
          self.drawText(labelR, xR, yR, align='left', valign='middle') #Inverted for right side Y Axis

    if not self.params.get('hideXAxis'):
      (dt, x_label_delta) = find_x_times(self.start_dt, self.xConf['labelUnit'], self.xConf['labelStep'])

      #Draw the X-labels
      xFormat = self.params.get('xFormat', self.xConf['format'])
      while dt < self.end_dt:
        label = dt.strftime(xFormat)
        x = self.area['xmin'] + (toSeconds(dt - self.start_dt) * self.xScaleFactor)
        y = self.area['ymax'] + self.getExtents()['maxAscent']
        self.drawText(label, x, y, align='center', valign='top')
        dt += x_label_delta

  def drawGridLines(self):
    # Not sure how to handle this for 2 y-axes
    # Just using the left side info for the grid.

    #Horizontal grid lines
    leftSide = self.area['xmin']
    rightSide = self.area['xmax']
    labels = []
    if self.secondYAxis:
      labels = self.yLabelValuesL
    else:
      labels = self.yLabelValues

    for i, value in enumerate(labels):
      self.ctx.set_line_width(0.4)
      self.setColor( self.params.get('majorGridLineColor',self.defaultMajorGridLineColor) )

      if self.secondYAxis:
        y = self.getYCoord(value,"left")
      else:
        y = self.getYCoord(value)

      if y is None or y < 0:
          continue
      self.ctx.move_to(leftSide, y)
      self.ctx.line_to(rightSide, y)
      self.ctx.stroke()

      # draw minor gridlines if this isn't the last label
      if self.minorY >= 1 and i < (len(labels) - 1):
        # in case graphite supports inverted Y axis now or someday
        (valueLower, valueUpper) = sorted((value, labels[i+1]))

        # each minor gridline is 1/minorY apart from the nearby gridlines.
        # we calculate that distance, for adding to the value in the loop.
        distance = ((valueUpper - valueLower) / float(1 + self.minorY))

        # starting from the initial valueLower, we add the minor distance
        # for each minor gridline that we wish to draw, and then draw it.
        for minor in range(self.minorY):
          self.ctx.set_line_width(0.3)
          self.setColor( self.params.get('minorGridLineColor',self.defaultMinorGridLineColor) )

          # the current minor gridline value is halfway between the current and next major gridline values
          value = (valueLower + ((1+minor) * distance))

          if self.logBase:
            yTopFactor = self.logBase * self.logBase
          else:
            yTopFactor = 1

          if self.secondYAxis:
            if value >= (yTopFactor * self.yTopL):
              continue
          else:
            if value >= (yTopFactor * self.yTop):
              continue

          if self.secondYAxis:
            y = self.getYCoord(value,"left")
          else:
            y = self.getYCoord(value)
          if y is None or y < 0:
              continue

          self.ctx.move_to(leftSide, y)
          self.ctx.line_to(rightSide, y)
          self.ctx.stroke()

    #Vertical grid lines
    top = self.area['ymin']
    bottom = self.area['ymax']

    # First we do the minor grid lines (majors will paint over them)
    self.ctx.set_line_width(0.25)
    self.setColor( self.params.get('minorGridLineColor',self.defaultMinorGridLineColor) )
    (dt, x_minor_delta) = find_x_times(self.start_dt, self.xConf['minorGridUnit'], self.xConf['minorGridStep'])

    while dt < self.end_dt:
      x = self.area['xmin'] + (toSeconds(dt - self.start_dt) * self.xScaleFactor)

      if x < self.area['xmax']:
        self.ctx.move_to(x, bottom)
        self.ctx.line_to(x, top)
        self.ctx.stroke()

      dt += x_minor_delta

    # Now we do the major grid lines
    self.ctx.set_line_width(0.33)
    self.setColor( self.params.get('majorGridLineColor',self.defaultMajorGridLineColor) )
    (dt, x_major_delta) = find_x_times(self.start_dt, self.xConf['majorGridUnit'], self.xConf['majorGridStep'])

    while dt < self.end_dt:
      x = self.area['xmin'] + (toSeconds(dt - self.start_dt) * self.xScaleFactor)

      if x < self.area['xmax']:
        self.ctx.move_to(x, bottom)
        self.ctx.line_to(x, top)
        self.ctx.stroke()

      dt += x_major_delta

    #Draw side borders for our graph area
    self.ctx.set_line_width(0.5)
    self.ctx.move_to(self.area['xmax'], bottom)
    self.ctx.line_to(self.area['xmax'], top)
    self.ctx.move_to(self.area['xmin'], bottom)
    self.ctx.line_to(self.area['xmin'], top)
    self.ctx.stroke()



class PieGraph(Graph):
  customizable = Graph.customizable + \
                 ('title','valueLabels','valueLabelsMin','hideLegend','pieLabels','areaAlpha','valueLabelsColor')
  validValueLabels = ('none','number','percent')

  def drawGraph(self,**params):
    self.pieLabels = params.get('pieLabels', 'horizontal')
    self.total = sum( [t[1] for t in self.data] )

    if self.params.get('areaAlpha'):
      try:
        self.alpha = float(self.params['areaAlpha'])
      except ValueError:
        self.alpha = 1.0
        pass
    else:
      self.alpha = 1.0

    self.slices = []
    for name,value in self.data:
      self.slices.append({
        'name' : name,
        'value' : value,
        'percent' : value / self.total,
        'color' : self.colors.next(),
        'alpha' : self.alpha,
      })

    titleSize = self.defaultFontParams['size'] + math.floor( math.log(self.defaultFontParams['size']) )
    self.setFont( size=titleSize )
    self.setColor( self.foregroundColor )
    if params.get('title'):
      self.drawTitle( params['title'] )
    self.setFont()

    if not params.get('hideLegend',False):
      elements = [ (slice['name'],slice['color'],None) for slice in self.slices ]
      self.drawLegend(elements)

    self.drawSlices()

    if params.get('valueLabelsColor'):
      self.valueLabelsColor = params.get('valueLabelsColor')
    else:
      self.valueLabelsColor = 'black'

    self.valueLabelsMin = float( params.get('valueLabelsMin',5) )
    self.valueLabels = params.get('valueLabels','percent')
    assert self.valueLabels in self.validValueLabels, \
    "valueLabels=%s must be one of %s" % (self.valueLabels,self.validValueLabels)
    if self.valueLabels != 'none':
      self.drawLabels()

  def drawSlices(self):
    theta = 3.0 * math.pi / 2.0
    halfX = (self.area['xmax'] - self.area['xmin']) / 2.0
    halfY = (self.area['ymax'] - self.area['ymin']) / 2.0
    self.x0 = x0 = self.area['xmin'] + halfX
    self.y0 = y0 = self.area['ymin'] + halfY
    self.radius = radius = min(halfX,halfY) * 0.95
    for slice in self.slices:
      self.setColor( slice['color'], slice['alpha'] )
      self.ctx.move_to(x0,y0)
      phi = theta + (2 * math.pi) * slice['percent']
      self.ctx.arc( x0, y0, radius, theta, phi )
      self.ctx.line_to(x0,y0)
      self.ctx.fill()
      slice['midAngle'] = (theta + phi) / 2.0
      slice['midAngle'] %= 2.0 * math.pi
      theta = phi

  def drawLabels(self):
    self.setFont()
    self.setColor( self.valueLabelsColor )
    for slice in self.slices:
      if self.valueLabels == 'percent':
        if (slice['percent'] * 100.0) < self.valueLabelsMin: continue
        label = "%%%.2f" % (slice['percent'] * 100.0)
      elif self.valueLabels == 'number':
        if slice['value'] < self.valueLabelsMin: continue
        if slice['value'] < 10 and slice['value'] != int(slice['value']):
          label = "%.2f" % slice['value']
        else:
          label = unicode(int(slice['value']))
      extents = self.getExtents(label)
      theta = slice['midAngle']
      x = self.x0 + (self.radius / 2.0 * math.cos(theta))
      y = self.y0 + (self.radius / 2.0 * math.sin(theta))

      if self.pieLabels == 'rotated':
        if theta > (math.pi / 2.0) and theta <= (3.0 * math.pi / 2.0):
          theta -= math.pi
        self.drawText( label, x, y, align='center', valign='middle', rotate=math.degrees(theta) )
      else:
        self.drawText( label, x, y, align='center', valign='middle')


GraphTypes = {
  'line' : LineGraph,
  'pie' : PieGraph,
}


#Convience functions
def toSeconds(t):
  return (t.days * 86400) + t.seconds


def safeArgs(args):
  """Iterate over valid, finite values in an iterable.

  Skip any items that are None, NaN, or infinite.
  """

  return (arg for arg in args
          if arg is not None and not math.isnan(arg) and not math.isinf(arg))


def safeMin(args):
  args = list(safeArgs(args))
  if args:
    return min(args)


def safeMax(args):
  args = list(safeArgs(args))
  if args:
    return max(args)


def safeSum(values):
  return sum(safeArgs(values))


def any(args):
  for arg in args:
    if arg:
      return True
  return False


def dataLimits(data, drawNullAsZero=False, stacked=False):
  """Return the range of values in data as (yMinValue, yMaxValue).

  data is an array of TimeSeries objects.
  """

  missingValues = any(None in series for series in data)
  finiteData = [series for series in data if not series.options.get('drawAsInfinite')]

  yMinValue = safeMin(safeMin(series) for series in finiteData)

  if yMinValue is None:
    # This can only happen if there are no valid, non-infinite data.
    return (0.0, 1.0)

  if yMinValue > 0.0 and drawNullAsZero and missingValues:
    yMinValue = 0.0

  if stacked:
    length = safeMin(len(series) for series in finiteData)
    sumSeries = []

    for i in xrange(0, length):
      sumSeries.append( safeSum(series[i] for series in finiteData) )
    yMaxValue = safeMax( sumSeries )
  else:
    yMaxValue = safeMax(safeMax(series) for series in finiteData)

  if yMaxValue < 0.0 and drawNullAsZero and missingValues:
    yMaxValue = 0.0

  return (yMinValue, yMaxValue)


def sort_stacked(series_list):
  stacked = [s for s in series_list if 'stacked' in s.options]
  not_stacked = [s for s in series_list if 'stacked' not in s.options]
  return stacked + not_stacked

<<<<<<< HEAD

def format_units(v, step=None, system="si"):
=======
def format_units(v, step=None, system="si",units=None):
>>>>>>> bce8bfb0
  """Format the given value in standardized units.

  ``system`` is either 'binary' or 'si'

  For more info, see:
    http://en.wikipedia.org/wiki/SI_prefix
    http://en.wikipedia.org/wiki/Binary_prefix
  """

  if v is None:
    return v, ""

  if step is None:
    condition = lambda size: abs(v) >= size
  else:
    condition = lambda size: abs(v) >= size and step >= size

  for prefix, size in UnitSystemsExt[system]:
    if condition(size):
      v2 = v / size
      if (v2 - math.floor(v2)) < 0.00000000001 and v > 1:
        v2 = math.floor(v2)
      if units:
        prefix_string=prefix % units
      else:
        if system == "binary":
          prefix_string=prefix % "i"
        else:
          prefix_string=prefix % " "
      return v2, prefix_string

  if (v - math.floor(v)) < 0.00000000001 and v > 1 :
    v = math.floor(v)
  if units:
    prefix_string=units
  else:
    prefix_string=""
  return v, prefix_string


def find_x_times(start_dt, unit, step):
  if not isinstance(start_dt, datetime):
    raise ValueError("Invalid start_dt: %s" % start_dt)
  if not isinstance(step, int) or not step > 0:
    if not isinstance(step, float) or unit != DAY or not step > 0.0:
      raise ValueError("Invalid step value: %s" % step)

  if unit == SEC:
    dt = start_dt.replace(second=start_dt.second - (start_dt.second % step))
    x_delta = timedelta(seconds=step)

  elif unit == MIN:
    dt = start_dt.replace(second=0, minute=start_dt.minute - (start_dt.minute % step))
    x_delta = timedelta(minutes=step)

  elif unit == HOUR:
    dt = start_dt.replace(second=0, minute=0, hour=start_dt.hour - (start_dt.hour % step))
    x_delta = timedelta(hours=step)

  elif unit == DAY:
    dt = start_dt.replace(second=0, minute=0, hour=0)
    x_delta = timedelta(days=step)

  else:
    raise ValueError("Invalid unit: %s" % unit)

  while dt < start_dt:
    dt += x_delta

  return (dt, x_delta)<|MERGE_RESOLUTION|>--- conflicted
+++ resolved
@@ -114,6 +114,7 @@
   dict(seconds=100000,minorGridUnit=DAY,  minorGridStep=60, majorGridUnit=DAY,  majorGridStep=120,labelUnit=DAY,  labelStep=120, format="%m/%d %Y"),
   dict(seconds=120000,minorGridUnit=DAY,  minorGridStep=120,majorGridUnit=DAY,  majorGridStep=240,labelUnit=DAY,  labelStep=240, format="%m/%d %Y"),
 )
+
 UnitSystems = {
   'binary': (
     ('Pi', 1024.0**5),
@@ -142,22 +143,6 @@
     ('s', 1000)),
   'none' : [],
 }
-UnitSystemsExt = {
-  'binary': (
-    ('P%s', 1024.0**5),
-    ('T%s', 1024.0**4),
-    ('G%s', 1024.0**3),
-    ('M%s', 1024.0**2),
-    ('K%s', 1024.0   )),
-  'si': (
-    ('P%s', 1000.0**5),
-    ('T%s', 1000.0**4),
-    ('G%s', 1000.0**3),
-    ('M%s', 1000.0**2),
-    ('K%s', 1000.0   )),
-  'none' : [],
-}
-
 
 
 # We accept values fractionally outside of nominal limits, so that
@@ -1947,12 +1932,8 @@
   not_stacked = [s for s in series_list if 'stacked' not in s.options]
   return stacked + not_stacked
 
-<<<<<<< HEAD
-
-def format_units(v, step=None, system="si"):
-=======
-def format_units(v, step=None, system="si",units=None):
->>>>>>> bce8bfb0
+
+def format_units(v, step=None, system='si', units=None):
   """Format the given value in standardized units.
 
   ``system`` is either 'binary' or 'si'
@@ -1963,34 +1944,29 @@
   """
 
   if v is None:
-    return v, ""
+    return v, ''
 
   if step is None:
     condition = lambda size: abs(v) >= size
   else:
     condition = lambda size: abs(v) >= size and step >= size
 
-  for prefix, size in UnitSystemsExt[system]:
+  for prefix, size in UnitSystems[system]:
     if condition(size):
       v2 = v / size
       if (v2 - math.floor(v2)) < 0.00000000001 and v > 1:
         v2 = math.floor(v2)
       if units:
-        prefix_string=prefix % units
-      else:
-        if system == "binary":
-          prefix_string=prefix % "i"
-        else:
-          prefix_string=prefix % " "
-      return v2, prefix_string
+        prefix = "%s%s" % (prefix, units)
+      return v2, prefix
 
   if (v - math.floor(v)) < 0.00000000001 and v > 1 :
     v = math.floor(v)
   if units:
-    prefix_string=units
+    prefix = units
   else:
-    prefix_string=""
-  return v, prefix_string
+    prefix=''
+  return v, prefix
 
 
 def find_x_times(start_dt, unit, step):
